# Contributing to PTerm

> This document explains how to participate in the development of PTerm.\
If your goal is to report a bug instead of programming PTerm, you can do so [here](https://github.com/pterm/pterm/issues?q=is%3Aissue+is%3Aopen+sort%3Aupdated-desc).

## Creating a new printer

> In this chapter we will show you how to create a new printer.

### `TextPrinter` Template
```go
package pterm

type TemplatePrinter struct{
	// TODO: Add printer settings here
}

// Sprint formats using the default formats for its operands and returns the resulting string.
// Spaces are added between operands when neither is a string.
func (p TemplatePrinter) Sprint(a ...interface{}) string {
	panic("write printer code here")
}

// Sprintln formats using the default formats for its operands and returns the resulting string.
// Spaces are always added between operands and a newline is appended.
func (p TemplatePrinter) Sprintln(a ...interface{}) string {
	return Sprintln(p.Sprint(a...))
}

// Sprintf formats according to a format specifier and returns the resulting string.
func (p TemplatePrinter) Sprintf(format string, a ...interface{}) string {
	return p.Sprint(Sprintf(format, a...))
}

// Print formats using the default formats for its operands and writes to standard output.
// Spaces are added between operands when neither is a string.
// It returns the number of bytes written and any write error encountered.
func (p TemplatePrinter) Print(a ...interface{}) *TextPrinter {
    Print(p.Sprint(a...))
	tp := TextPrinter(p)
	return &tp
}

// Println formats using the default formats for its operands and writes to standard output.
// Spaces are always added between operands and a newline is appended.
// It returns the number of bytes written and any write error encountered.
func (p TemplatePrinter) Println(a ...interface{}) *TextPrinter {
    Println(p.Sprint(a...))
    tp := TextPrinter(p)
    return &tp
}

// Printf formats according to a format specifier and writes to standard output.
// It returns the number of bytes written and any write error encountered.
func (p TemplatePrinter) Printf(format string, a ...interface{}) *TextPrinter {
    Print(p.Sprintf(format, a...))
	tp := TextPrinter(p)
	return &tp
}
```

### `RenderablePrinter` Template

```go
package pterm

type TemplatePrinter struct{
	// TODO: Add printer settings here
}

// Srender renders the Template as a string.
func (p TemplatePrinter) Srender() (string, error) {
<<<<<<< HEAD
	var ret string

    return ret, nil
=======
	return "", nil
>>>>>>> 1afdbc2a
}

// Render prints the Template to the terminal.
func (p TemplatePrinter) Render() error {
	s, err := p.Srender()
    if err != nil {
        return err
    }
    Println(s)

    return nil
}
```

### `LivePrinter` Template

```go
// Start the TemplatePrinter.
package pterm
import "github.com/pterm/pterm"

type TemplatePrinter struct{

}


func (s TemplatePrinter) Start(text...interface{}) (*TemplatePrinter, error) { // TODO: Replace Template with actual printer.
	// TODO: start logic
	return &s, nil
}

// Stop terminates the TemplatePrinter immediately.
// The TemplatePrinter will not resolve into anything.
func (s *TemplatePrinter) Stop() error {
	// TODO: stop logic
    return nil
}

// GenericStart runs Start, but returns a LivePrinter.
// This is used for the interface LivePrinter.
// You most likely want to use Start instead of this in your program.
func (s *TemplatePrinter) GenericStart() (*LivePrinter, error) {
	_, err := s.Start()
	lp := LivePrinter(s)
	return &lp, err
}

// GenericStop runs Stop, but returns a LivePrinter.
// This is used for the interface LivePrinter.
// You most likely want to use Stop instead of this in your program.
func (s *TemplatePrinter) GenericStop() (*LivePrinter, error) {
	err := s.Stop()
	lp := LivePrinter(s)
	return &lp, err
}
```

## Writing Tests

> Each method of PTerm must be tested.

### Required tests for every printer

#### Nil Check

> This ensures that a printer without set values will not produce errors.

```go
func TestTemplatePrinterNilPrint(t *testing.T) { // TODO: Replace "Template" with actual printer name.
	p := TemplatePrinter{} // TODO: Replace "Template" with actual printer name.
	p.Println("Hello, World!")
}
```

#### `WithXxx()` Methods

> Each method, which starts with `With` can be tested by checking if it actually creates a new printer and sets the value.

Example from `SectionPrinter`:

```go
func TestSectionPrinter_WithStyle(t *testing.T) {
	p := SectionPrinter{}
	s := NewStyle(FgRed, BgRed, Bold)
	p2 := p.WithStyle(s)

	assert.Equal(t, s, p2.Style)
	assert.Empty(t, p.Style)
}

func TestSectionPrinter_WithTopPadding(t *testing.T) {
	p := SectionPrinter{}
	p2 := p.WithTopPadding(1337)

	assert.Equal(t, 1337, p2.TopPadding)
	assert.Empty(t, p.TopPadding)
}
```

### `TextPrinter` Tests Template

```go
func TestTemplatePrinterPrintMethods(t *testing.T) { // TODO: Replace "Template" with actual printer name.
	p := DefaultTemplate // TODO: Replace "Template" with actual printer name.

	t.Run("Print", func(t *testing.T) {
		internal.TestPrintContains(t, func(w io.Writer, a interface{}) {
			p.Print(a)
		})
	})

	t.Run("Printf", func(t *testing.T) {
		internal.TestPrintfContains(t, func(w io.Writer, format string, a interface{}) {
			p.Printf(format, a)
		})
	})

	t.Run("Println", func(t *testing.T) {
		internal.TestPrintlnContains(t, func(w io.Writer, a interface{}) {
			p.Println(a)
		})
	})

	t.Run("Sprint", func(t *testing.T) {
		internal.TestSprintContains(t, func(a interface{}) string {
			return p.Sprint(a)
		})
	})

	t.Run("Sprintf", func(t *testing.T) {
		internal.TestSprintfContains(t, func(format string, a interface{}) string {
			return p.Sprintf(format, a)
		})
	})

	t.Run("Sprintln", func(t *testing.T) {
		internal.TestSprintlnContains(t, func(a interface{}) string {
			return p.Sprintln(a)
		})
	})
}
```<|MERGE_RESOLUTION|>--- conflicted
+++ resolved
@@ -36,7 +36,7 @@
 // Spaces are added between operands when neither is a string.
 // It returns the number of bytes written and any write error encountered.
 func (p TemplatePrinter) Print(a ...interface{}) *TextPrinter {
-    Print(p.Sprint(a...))
+	Print(p.Sprint(a...))
 	tp := TextPrinter(p)
 	return &tp
 }
@@ -45,7 +45,7 @@
 // Spaces are always added between operands and a newline is appended.
 // It returns the number of bytes written and any write error encountered.
 func (p TemplatePrinter) Println(a ...interface{}) *TextPrinter {
-    Println(p.Sprint(a...))
+	Println(p.Sprint(a...))
     tp := TextPrinter(p)
     return &tp
 }
@@ -53,7 +53,7 @@
 // Printf formats according to a format specifier and writes to standard output.
 // It returns the number of bytes written and any write error encountered.
 func (p TemplatePrinter) Printf(format string, a ...interface{}) *TextPrinter {
-    Print(p.Sprintf(format, a...))
+	Print(p.Sprintf(format, a...))
 	tp := TextPrinter(p)
 	return &tp
 }
@@ -70,13 +70,9 @@
 
 // Srender renders the Template as a string.
 func (p TemplatePrinter) Srender() (string, error) {
-<<<<<<< HEAD
 	var ret string
 
     return ret, nil
-=======
-	return "", nil
->>>>>>> 1afdbc2a
 }
 
 // Render prints the Template to the terminal.
